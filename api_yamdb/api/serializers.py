--- conflicted
+++ resolved
@@ -2,10 +2,7 @@
 
 from django.contrib.auth import get_user_model
 from rest_framework import serializers
-<<<<<<< HEAD
 from rest_framework.validators import UniqueTogetherValidator, UniqueValidator
-=======
->>>>>>> 02e9c0df
 from reviews.models import Category, Comment, Genre, Review, Title
 from .hidden import CurrentReviewDefault, CurrentTitleDefault
 
@@ -113,8 +110,7 @@
     )
 
     class Meta:
-<<<<<<< HEAD
-        fields = ('id', 'author', 'text', 'pub_date')
+        fields = ('id', 'author', 'text', 'pub_date', 'review')
         model = Comment
 
 
@@ -145,8 +141,4 @@
 
     class Meta:
         fields = ('username', 'confirmation_code')
-        model = User
-=======
-        fields = ('id', 'author', 'text', 'pub_date', 'review')
-        model = Comment
->>>>>>> 02e9c0df
+        model = User