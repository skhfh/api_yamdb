<<<<<<< HEAD
from django.db.models import Avg
=======
from django.contrib.auth import get_user_model
from django.contrib.auth.tokens import default_token_generator
from django.core.mail import send_mail
>>>>>>> c788b8ba
from django.shortcuts import get_object_or_404
from django_filters.rest_framework import DjangoFilterBackend
from rest_framework import filters, status, viewsets
from rest_framework.decorators import api_view
from rest_framework.response import Response
from rest_framework.pagination import PageNumberPagination
from rest_framework_simplejwt.tokens import RefreshToken

from reviews.models import Category, Genre, Review, Title
from .mixins import CreateListDestroyViewSet
from .permissions import ReviewCommentPermissions
from .serializers import (AuthSignupSerializer, AuthTokenSerializer,
                          ReviewSerializer, CategorySerializer,
from .serializers import (ReviewSerializer, CategorySerializer,
                          AuthSignupSerializer, AuthTokenSerializer,
                          CommentSerializer, GenreSerializer,
                          TitleGetSerializer, TitleWriteSerializer)

User = get_user_model()


class CategoryViewSet(CreateListDestroyViewSet):
    queryset = Category.objects.all()
    serializer_class = CategorySerializer
    filter_backends = (filters.SearchFilter,)
    search_fields = ('name',)
    lookup_field = 'slug'


class GenreViewSet(CreateListDestroyViewSet):
    queryset = Genre.objects.all()
    serializer_class = GenreSerializer
    filter_backends = (filters.SearchFilter,)
    search_fields = ('name',)
    lookup_field = 'slug'


class TitleViewSet(viewsets.ModelViewSet):
    queryset = Title.objects.annotate(rating=Avg('reviews__score')).all()
    serializer_class = TitleGetSerializer
    filter_backends = (DjangoFilterBackend,)
    filterset_fields = ('category', 'genre', 'name', 'year')

    def get_serializer_class(self):
        if self.action in ('list', 'retrieve'):
            return TitleGetSerializer
        return TitleWriteSerializer


class ReviewViewSet(viewsets.ModelViewSet):
    serializer_class = ReviewSerializer
    # permission_classes = [ReviewCommentPermissions]
    pagination_class = PageNumberPagination

    def perform_create(self, serializer):
        serializer.save(author=self.request.user)

    def get_queryset(self):
        title_id = self.kwargs.get('title_id')
        title = get_object_or_404(Title, id=title_id)
        new_queryset = title.reviews.all()
        return new_queryset


class CommentViewSet(viewsets.ModelViewSet):
    serializer_class = CommentSerializer
    # permission_classes = [ReviewCommentPermissions]
    pagination_class = PageNumberPagination

    def perform_create(self, serializer):
        serializer.save(author=self.request.user)

    def get_queryset(self):
        review_id = self.kwargs.get('review_id')
        review = get_object_or_404(Review, id=review_id)
        new_queryset = review.comments.all()
        return new_queryset


@api_view(['POST'])
def auth_signup(request):
    serializer = AuthSignupSerializer(data=request.data)
    if serializer.is_valid():
        serializer.save()
        email = serializer.data.get('email')
        username = serializer.data.get('username')
        user = get_object_or_404(User, username=username)
        confirmation_code = default_token_generator.make_token(user)
        send_mail(
            f'{username}, your Confirmation code',
            confirmation_code,
            'ymdb@ymdb.com',
            [email],
            fail_silently=False,
        )
        return Response(serializer.data, status=status.HTTP_201_CREATED)
    return Response(serializer.errors, status=status.HTTP_400_BAD_REQUEST)


@api_view(['POST'])
def auth_token(request):
    serializer = AuthTokenSerializer(data=request.data)
    if serializer.is_valid():
        username = serializer.data.get('username')
        user = get_object_or_404(User, username=username)
        confirmation_code = serializer.data.get('confirmation_code')
        if default_token_generator.check_token(user, confirmation_code):
            refresh = RefreshToken.for_user(user)
            return Response({'token': str(refresh.access_token)},
                            status=status.HTTP_201_CREATED)
        return Response({'confirmation_code': 'Неверный код подтверждения'},
                        status=status.HTTP_400_BAD_REQUEST)
    return Response(serializer.errors, status=status.HTTP_400_BAD_REQUEST)<|MERGE_RESOLUTION|>--- conflicted
+++ resolved
@@ -1,10 +1,7 @@
-<<<<<<< HEAD
-from django.db.models import Avg
-=======
 from django.contrib.auth import get_user_model
 from django.contrib.auth.tokens import default_token_generator
 from django.core.mail import send_mail
->>>>>>> c788b8ba
+from django.db.models import Avg
 from django.shortcuts import get_object_or_404
 from django_filters.rest_framework import DjangoFilterBackend
 from rest_framework import filters, status, viewsets
@@ -17,7 +14,7 @@
 from .mixins import CreateListDestroyViewSet
 from .permissions import ReviewCommentPermissions
 from .serializers import (AuthSignupSerializer, AuthTokenSerializer,
-                          ReviewSerializer, CategorySerializer,
+                          ReviewSerializer, CategorySerializer)
 from .serializers import (ReviewSerializer, CategorySerializer,
                           AuthSignupSerializer, AuthTokenSerializer,
                           CommentSerializer, GenreSerializer,
