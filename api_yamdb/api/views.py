--- conflicted
+++ resolved
@@ -11,14 +11,11 @@
 
 from reviews.models import Category, Genre, Review, Title
 from .mixins import CreateListDestroyViewSet
-<<<<<<< HEAD
 from .permissions import ReviewCommentPermissions
 from .serializers import (AuthSignupSerializer, AuthTokenSerializer,
                           ReviewSerializer, CategorySerializer,
-=======
-# from .permissions import ReviewCommentPermissions
 from .serializers import (ReviewSerializer, CategorySerializer,
->>>>>>> 02e9c0df
+                          AuthSignupSerializer, AuthTokenSerializer,
                           CommentSerializer, GenreSerializer,
                           TitleGetSerializer, TitleWriteSerializer)
 
